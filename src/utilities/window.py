--- conflicted
+++ resolved
@@ -192,7 +192,6 @@
                 x += slot_w + gap_x
             y += slot_h + gap_y
 
-<<<<<<< HEAD
     def __locate_prayer_book(self, cp: Rectangle) -> None:
         """
         Creates Rectangles for each prayer in the prayerbook menu relative to the control panel, storing it in the class property.
@@ -205,7 +204,9 @@
             x = 33 + cp.left  # start x relative to cp template
             for _ in range(5):
                 self.prayer_book.append(Rectangle(left=x, top=y, width=slot_w, height=slot_h))
-=======
+                x += slot_w + gap_x
+            y += slot_h + gap_y
+
     def __locate_spells(self, cp: Rectangle) -> None:
         """
         Creates Rectangles for each magic spell relative to the control panel, storing it in the class property.
@@ -219,7 +220,6 @@
             x = 30 + cp.left  # start x relative to cp template
             for _ in range(7):
                 self.spellbook_normal.append(Rectangle(left=x, top=y, width=slot_w, height=slot_h))
->>>>>>> cf9df593
                 x += slot_w + gap_x
             y += slot_h + gap_y
 
