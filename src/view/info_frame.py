--- conflicted
+++ resolved
@@ -4,20 +4,12 @@
 import customtkinter
 from PIL import Image, ImageTk
 from pynput import keyboard
-<<<<<<< HEAD
-
-pressed = False
-=======
->>>>>>> 1ba4da67
 
 
 class InfoFrame(customtkinter.CTkFrame):
     listener = None
-<<<<<<< HEAD
-=======
     pressed = False
     status = "stopped"
->>>>>>> 1ba4da67
 
     def __init__(self, parent, title, info):  # sourcery skip: merge-nested-ifs
         """
@@ -158,39 +150,6 @@
     def stop_btn_clicked(self):
         self.controller.stop()
 
-<<<<<<< HEAD
-    # ---- Keyboard Interrupt Handlers ----
-    def start_keyboard_listener(self):
-        self.listener = keyboard.Listener(
-            on_press=self.__on_press,
-            on_release=self.__on_release,
-        )
-        self.listener.start()
-
-    def stop_keyboard_listener(self):
-        self.listener.stop()
-
-    def __on_press(self, key):
-        global pressed
-        if pressed:
-            return
-        if key == keyboard.Key.esc:
-            self.controller.stop()
-        elif key == keyboard.Key.ctrl_l:
-            self.controller.play_pause()
-        pressed = True
-
-    def __on_release(self, key):
-        global pressed
-        pressed = False
-
-    # ---- Options Handlers ----
-    def on_options_closing(self, window):
-        self.controller.abort_options()
-        window.destroy()
-
-=======
->>>>>>> 1ba4da67
     def options_btn_clicked(self):
         """
         Creates a new TopLevel view to display bot options.
@@ -234,23 +193,6 @@
     def update_status_running(self):
         self.__toggle_buttons(True)
         self.btn_options.configure(state=tkinter.DISABLED)
-<<<<<<< HEAD
-        self.btn_play.configure(image=self.img_pause)
-        self.btn_play.configure(text="Pause (Ctrl)")
-        self.lbl_status.configure(text="Status: Running")
-
-    def update_status_paused(self):
-        self.__toggle_buttons(True)
-        self.btn_options.configure(state=tkinter.DISABLED)
-        self.btn_play.configure(image=self.img_play)
-        self.btn_play.configure(text="Resume (Ctrl)")
-        self.lbl_status.configure(text="Status: Paused")
-
-    def update_status_stopped(self):
-        self.__toggle_buttons(True)
-        self.btn_play.configure(image=self.img_play)
-        self.btn_play.configure(text="Play (Ctrl)")
-=======
         self.btn_play.grid_forget()
         self.btn_stop.grid(row=1, column=0, pady=(0, 15), sticky="nsew")
         self.lbl_status.configure(text="Status: Running")
@@ -260,7 +202,6 @@
         self.__toggle_buttons(True)
         self.btn_stop.grid_forget()
         self.btn_play.grid(row=1, column=0, pady=(0, 15), sticky="nsew")
->>>>>>> 1ba4da67
         self.lbl_status.configure(text="Status: Stopped")
         self.status = "stopped"
 
